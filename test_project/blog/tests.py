# -*- coding: utf-8 -*-
import sys

from django.test import TestCase
from django.contrib.auth.models import User
from mock import patch

from chocolate.models import ModelFactory, Mockup
from chocolate.generators import CharFieldGenerator
from chocolate.rest import TastyFactory
from api import *
from blog.models import Entry, Comment, SmartTag, Movie, Actor


class BaseTestCase(TestCase):

    def assertInstanceOf(self, class_obj, instance):
        self.assertTrue(isinstance(instance, class_obj))

    def assertNotEmpty(self, value):
        self.assertTrue(value != [] and value != "")


class ChocolateTestCase(BaseTestCase):

    @classmethod
    def setUpClass(cls):
        cls.modelfactory = ModelFactory()
        cls.modelfactory.register(Entry)
        cls.modelfactory.register(User)
        cls.modelfactory.register(Comment)
        cls.modelfactory.register(SmartTag)
        cls.modelfactory.register(Movie)
        cls.modelfactory.register(Actor)

        cls.tastyfactory = TastyFactory(api)


class CustomMockupTestCase(BaseTestCase):

    class UserMockup(Mockup):

        def mockup_data(self, data, **kwargs):
            data.set("first_name", "Juan")

    class CommentMockup(Mockup):

        def mockup_data(self, data, **kwargs):
            first_name = data.force.get('first_name')
            user = CustomMockupTestCase.modelfactory['user'].create(
                first_name=first_name)
            data.set("author", user)

    @classmethod
    def setUpClass(cls):
        cls.modelfactory = ModelFactory()
        cls.modelfactory.register(User, cls.UserMockup)
        cls.modelfactory.register(Comment, cls.CommentMockup)

    def test_custom_mockup(self):
        """Custom mockup clases can be used"""

        user = self.modelfactory['user'].create()
        self.assertEquals("Juan", user.first_name)

    def test_rewrite_default(self):
        """Custom top default values"""

        user = self.modelfactory['user'].create(first_name="Felipe")
        self.assertEquals("Felipe", user.first_name)

    def test_custom_nested_mockup(self):
        """Custom Comment mockup top over default User Mockup"""

        comment = self.modelfactory['comment'].create(first_name="Felipe")
        self.assertEquals('Felipe', comment.author.first_name)


class MockupTests(ChocolateTestCase):

    @classmethod
    def setUpClass(cls):
        super(MockupTests, cls).setUpClass()
        cls.mock_entry = cls.modelfactory["entry"].create()

    def test_create(self):
        "It creates a mockup object of the model"

        self.assertInstanceOf(Entry, self.mock_entry)

    def test_populate_textfield(self):
        "It populates textfield attributes with generated data"

        self.assertNotEmpty(self.mock_entry.content)


class MockupForceTests(ChocolateTestCase):

    def test_populate_force(self):
        "You can force a specific value into a field."

        entry = self.modelfactory["entry"].create(content="Homer Simpson")
        self.assertEqual('Homer Simpson', entry.content)

    def test_related_quantity(self):
        """You can request to-many relationships to be mocked-up
        specifing the ammount of related objs."""

        entry = self.modelfactory["entry"].create(comments=2)

        self.assertEqual(2, len(entry.comments.all()))
        self.assertEqual(2, len(Comment.objects.all()))
        self.assertEqual(1, len(Entry.objects.all()))

    def test_related_explicit(self):
        """You can request to-many relationships to be mocked-up
        expliciting the related objs."""

        comment1 = self.modelfactory['comment'].create()
        comment2 = self.modelfactory['comment'].create()
        comments = [comment1, comment2]

        entry = self.modelfactory["entry"].create(comments=comments)

        self.assertEqual(set(entry.comments.all()), set(comments))

    def test_m2m_quantity_1(self):
        "It handles m2m relationships correctly"

        movie = self.modelfactory['movie'].create(actors=2)

        self.assertEqual(2, len(movie.actors.all()))
        self.assertEqual(2, len(Actor.objects.all()))
        self.assertEqual(1, len(Movie.objects.all()))

        for actor in Actor.objects.all():
            self.assertEqual(1, len(actor.movies.all()))

    def test_m2m_quantity_2(self):
        "It handles m2m relationships correctly (other side)"

        actor = self.modelfactory['actor'].create(movies=2)

        self.assertEqual(2, len(actor.movies.all()))
        self.assertEqual(1, len(Actor.objects.all()))
        self.assertEqual(2, len(Movie.objects.all()))

        for movie in Movie.objects.all():
            self.assertEqual(1, len(movie.actors.all()))


class MockupResourceTests(ChocolateTestCase):

    def test_create_resource(self):
        "It allows the creation of test resources."

        entry_uri, entry = self.tastyfactory['entry'].create()

        self.assertInstanceOf(Entry, entry)
        self.assertInstanceOf(basestring, entry_uri)

    def test_example_get(self):
        "It can generate a sample get response."

        get_data = self.tastyfactory['entry'].create_get_data(
            content="Some content")

        self.assertInstanceOf(dict, get_data)
        self.assertEquals("Some content", get_data['content'])

    def test_example_post(self):
        "It can generate a sample post data."

        post_data = self.tastyfactory['comment'].create_post_data(
            content="Some content")

        self.assertInstanceOf(dict, post_data)
        self.assertEquals("Some content", post_data['content'])
        self.assertInstanceOf(basestring, post_data['entry'])

    def test_example_post_force(self):
        "When creating mockup test data, foreign rels can be forced."

        blog_entry_uri, blog_entry = self.tastyfactory['entry'].create()
        post_data = self.tastyfactory['comment'].create_post_data(
            entry=blog_entry)

        self.assertInstanceOf(dict, post_data)
        self.assertEquals(blog_entry_uri, post_data['entry'])

    def test_create_resource_no_tz(self):
        """It allows the creation of test resources.
        with datetime fields even if USE_TZ is set to False

        """

        with self.settings(USE_TZ=False):
            entry_uri, entry = self.tastyfactory['entry'].create()

        self.assertInstanceOf(Entry, entry)
        self.assertInstanceOf(basestring, entry_uri)

    def test_no_readonly_post_data(self):
        """Readonly attributes are not generated for post data."""

        post_data = self.tastyfactory['comment'].create_post_data()
        self.assertTrue('upvotes' not in post_data)

    def test_no_resource_id_postdata(self):
        """The resource_uri and id fields are excluded since they
        are generated on creation"""

        post_data = self.tastyfactory['comment'].create_post_data()
        self.assertTrue('resource_uri' not in post_data)
        self.assertTrue('id' not in post_data)

    def test_key_can_equal_resource_name(self):
        """The key will be based upon the 'resource_name' attribute if it
        exists."""
        resources = self.tastyfactory.api._canonicals
        for i in resources:
            key = self.tastyfactory.get_key(resources[i])
            base = resources[i].__class__.__name__
            base_class = getattr(sys.modules[__name__], base)
            if hasattr(base_class.Meta, 'resource_name'):
                self.assertEqual(key, base_class.Meta.resource_name)


class CustomMockupTests(BaseTestCase):

    class CommentMockup(Mockup):

        def mockup_data(self, data, **kwargs):
            first_name = data.force.get('first_name')
            user = CustomMockupTestCase.modelfactory['user'].create(
                first_name=first_name)
            data.set("author", user)

    @classmethod
    def setUpClass(cls):
        cls.modelfactory = ModelFactory()
        cls.modelfactory.register(Entry)
        cls.modelfactory.register(User)
        cls.modelfactory.register(Comment, cls.CommentMockup)
        cls.modelfactory.register(Movie)
        cls.modelfactory.register(Actor)

        cls.tastyfactory = TastyFactory(api, cls.modelfactory)

    def test_tasty_factory(self):
        comment_uri, comment = self.tastyfactory['comment'].create(
            first_name="Felipe")
        self.assertEqual("Felipe", comment.author.first_name)


class MockupDefaultValues(ChocolateTestCase):

    def test_check_default_value_on_movie_score(self):
        "It create a mockup with default values instead random"

        movie = self.modelfactory["movie"].create()
<<<<<<< HEAD
        self.assertEquals(0, movie.score)
=======
        self.assertEquals(0, movie.score)


class DuplicateUniqueValuesTests(ChocolateTestCase):

    @patch.object(CharFieldGenerator, 'get_value')
    def test_throw_exception_duplicate_unique_value(self, mock_my_method):
        "It must return different value if an unique value is duplicated"

        list_of_return_values = [u'Movie_1', u'Movie_2', u'Movie_2']

        def side_effect():
            return list_of_return_values.pop()

        mock_my_method.side_effect = side_effect

        movie_1 = self.modelfactory["movie"].create()
        movie_2 = self.modelfactory["movie"].create()
        self.assertNotEquals(movie_1.name, movie_2.name)
>>>>>>> f3ed3cb5
<|MERGE_RESOLUTION|>--- conflicted
+++ resolved
@@ -259,9 +259,6 @@
         "It create a mockup with default values instead random"
 
         movie = self.modelfactory["movie"].create()
-<<<<<<< HEAD
-        self.assertEquals(0, movie.score)
-=======
         self.assertEquals(0, movie.score)
 
 
@@ -280,5 +277,4 @@
 
         movie_1 = self.modelfactory["movie"].create()
         movie_2 = self.modelfactory["movie"].create()
-        self.assertNotEquals(movie_1.name, movie_2.name)
->>>>>>> f3ed3cb5
+        self.assertNotEquals(movie_1.name, movie_2.name)