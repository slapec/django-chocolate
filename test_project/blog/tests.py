--- conflicted
+++ resolved
@@ -1,25 +1,25 @@
 # -*- coding: utf-8 -*-
+""" tests for the blog app """
 import sys
+
+from api import *
 
 from django.test import TestCase
 from django.contrib.auth.models import User
+
 from mock import patch
 
 from chocolate.models import ModelFactory, Mockup
 from chocolate.models import UnregisteredModel, MultipleMockupsReturned
-
 from chocolate.generators import CharFieldGenerator
 from chocolate.rest import TastyFactory
-<<<<<<< HEAD
-from api import api
-from blog.models import Entry, Comment, Movie, Actor
+
+from blog.models import Entry, Comment, SmartTag, Movie, Actor
+
 from zombie_blog.models import Entry as ZombieEntry
 from zombie_blog.models import User as ZombieUser
 from zombie_blog.models import GutturalComment
-=======
-from api import *
-from blog.models import Entry, Comment, SmartTag, Movie, Actor
->>>>>>> 7266817e
+
 
 
 class BaseTestCase(TestCase):
